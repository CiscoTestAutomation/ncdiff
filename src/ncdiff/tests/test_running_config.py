--- conflicted
+++ resolved
@@ -1837,7 +1837,29 @@
         self.assertEqual(running_diff.cli, '')
         self.assertEqual(running_diff.cli_reverse, '')
 
-<<<<<<< HEAD
+    def test_aaa_attribute_list(self):
+        config_1 = """
+aaa attribute list TESTLIST2
+  attribute type wlan-vlan-id test
+aaa attribute list TESTLIST1
+  attribute type autocmd ATRVAL1
+        """
+        config_2 = """
+aaa attribute list TESTLIST1
+  attribute type autocmd ATRVAL1
+aaa attribute list TESTLIST2
+  attribute type wlan-vlan-id test
+        """
+        running_diff = RunningConfigDiff(
+            running1=config_1,
+            running2=config_2,
+        )
+        self.assertFalse(running_diff)
+        self.assertEqual(running_diff.diff, None)
+        self.assertEqual(running_diff.diff_reverse, None)
+        self.assertEqual(running_diff.cli, '')
+        self.assertEqual(running_diff.cli_reverse, '')
+
     def test_coexist_short_positive_commands_1(self):
         config_1 = """
 ip routing
@@ -1855,26 +1877,10 @@
             'ip multicast-routing vrf blue',
             'ip multicast-routing vrf green',
         ]
-=======
-    def test_aaa_attribute_list(self):
-        config_1 = """
-aaa attribute list TESTLIST2
-  attribute type wlan-vlan-id test
-aaa attribute list TESTLIST1
-  attribute type autocmd ATRVAL1
-        """
-        config_2 = """
-aaa attribute list TESTLIST1
-  attribute type autocmd ATRVAL1
-aaa attribute list TESTLIST2
-  attribute type wlan-vlan-id test
-        """
->>>>>>> 9619e7e1
-        running_diff = RunningConfigDiff(
-            running1=config_1,
-            running2=config_2,
-        )
-<<<<<<< HEAD
+        running_diff = RunningConfigDiff(
+            running1=config_1,
+            running2=config_2,
+        )
         clis = running_diff.cli.splitlines()
         for expected_line in expected_lines:
             self.assertIn(expected_line, clis,
@@ -1901,11 +1907,4 @@
         clis = running_diff.cli.splitlines()
         for expected_line in expected_lines:
             self.assertIn(expected_line, clis,
-                          f'CLI "{expected_line}" is missing')
-=======
-        self.assertFalse(running_diff)
-        self.assertEqual(running_diff.diff, None)
-        self.assertEqual(running_diff.diff_reverse, None)
-        self.assertEqual(running_diff.cli, '')
-        self.assertEqual(running_diff.cli_reverse, '')
->>>>>>> 9619e7e1
+                          f'CLI "{expected_line}" is missing')